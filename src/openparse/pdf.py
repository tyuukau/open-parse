--- conflicted
+++ resolved
@@ -4,13 +4,7 @@
 import random
 import io
 from pathlib import Path
-<<<<<<< HEAD
 from typing import Iterator, List, Literal, Optional, Union, Tuple, Any, Dict
-from pydantic import BaseModel
-=======
-from typing import Iterator, List, Literal, Optional, Union, Tuple, Any
->>>>>>> 6f090d48
-
 from pydantic import BaseModel
 from pdfminer.high_level import extract_pages
 from pdfminer.layout import LTPage
